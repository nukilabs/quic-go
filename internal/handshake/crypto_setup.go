package handshake

import (
	"bytes"
	"context"
	"errors"
	"fmt"
	"net"
	"strings"
	"sync"
	"sync/atomic"
	"time"

	tls "github.com/refraction-networking/utls"

	"github.com/refraction-networking/uquic/internal/protocol"
	"github.com/refraction-networking/uquic/internal/qerr"
	"github.com/refraction-networking/uquic/internal/qtls"
	"github.com/refraction-networking/uquic/internal/utils"
	"github.com/refraction-networking/uquic/internal/wire"
	"github.com/refraction-networking/uquic/logging"
	"github.com/refraction-networking/uquic/quicvarint"
)

type quicVersionContextKey struct{}

var QUICVersionContextKey = &quicVersionContextKey{}

const clientSessionStateRevision = 3

type cryptoSetup struct {
	tlsConf *tls.Config
	conn    *qtls.QUICConn

	events []Event

	version protocol.VersionNumber

	ourParams  *wire.TransportParameters
	peerParams *wire.TransportParameters

	zeroRTTParameters *wire.TransportParameters
	allow0RTT         bool

	rttStats *utils.RTTStats

	tracer logging.ConnectionTracer
	logger utils.Logger

	perspective protocol.Perspective

	mutex sync.Mutex // protects all members below

	handshakeCompleteTime time.Time

	zeroRTTOpener LongHeaderOpener // only set for the server
	zeroRTTSealer LongHeaderSealer // only set for the client

	initialOpener LongHeaderOpener
	initialSealer LongHeaderSealer

	handshakeOpener LongHeaderOpener
	handshakeSealer LongHeaderSealer

	used0RTT atomic.Bool

	aead          *updatableAEAD
	has1RTTSealer bool
	has1RTTOpener bool
}

var _ CryptoSetup = &cryptoSetup{}

// NewCryptoSetupClient creates a new crypto setup for the client
func NewCryptoSetupClient(
	connID protocol.ConnectionID,
	tp *wire.TransportParameters,
	tlsConf *tls.Config,
	enable0RTT bool,
	rttStats *utils.RTTStats,
	tracer logging.ConnectionTracer,
	logger utils.Logger,
	version protocol.VersionNumber,
) CryptoSetup {
	cs := newCryptoSetup(
		connID,
		tp,
		rttStats,
		tracer,
		logger,
		protocol.PerspectiveClient,
		version,
	)

	tlsConf = tlsConf.Clone()
	tlsConf.MinVersion = tls.VersionTLS13
	quicConf := &qtls.QUICConfig{TLSConfig: tlsConf}
	qtls.SetupConfigForClient(quicConf, cs.marshalDataForSessionState, cs.handleDataFromSessionState)
	cs.tlsConf = tlsConf

	cs.conn = qtls.QUICClient(quicConf)
	cs.conn.SetTransportParameters(cs.ourParams.Marshal(protocol.PerspectiveClient))

	return cs
}

// NewCryptoSetupServer creates a new crypto setup for the server
func NewCryptoSetupServer(
	connID protocol.ConnectionID,
	localAddr, remoteAddr net.Addr,
	tp *wire.TransportParameters,
	tlsConf *tls.Config,
	allow0RTT bool,
	rttStats *utils.RTTStats,
	tracer logging.ConnectionTracer,
	logger utils.Logger,
	version protocol.VersionNumber,
) CryptoSetup {
	cs := newCryptoSetup(
		connID,
		tp,
		rttStats,
		tracer,
		logger,
		protocol.PerspectiveServer,
		version,
	)
	cs.allow0RTT = allow0RTT

	quicConf := &qtls.QUICConfig{TLSConfig: tlsConf}
	qtls.SetupConfigForServer(quicConf, cs.allow0RTT, cs.getDataForSessionTicket, cs.accept0RTT)
	addConnToClientHelloInfo(quicConf.TLSConfig, localAddr, remoteAddr)

	cs.tlsConf = quicConf.TLSConfig
	cs.conn = qtls.QUICServer(quicConf)

	return cs
}

// The tls.Config contains two callbacks that pass in a tls.ClientHelloInfo.
// Since crypto/tls doesn't do it, we need to make sure to set the Conn field with a fake net.Conn
// that allows the caller to get the local and the remote address.
func addConnToClientHelloInfo(conf *tls.Config, localAddr, remoteAddr net.Addr) {
	if conf.GetConfigForClient != nil {
		gcfc := conf.GetConfigForClient
		conf.GetConfigForClient = func(info *tls.ClientHelloInfo) (*tls.Config, error) {
			info.Conn = &conn{localAddr: localAddr, remoteAddr: remoteAddr}
			c, err := gcfc(info)
			if c != nil {
				// We're returning a tls.Config here, so we need to apply this recursively.
				addConnToClientHelloInfo(c, localAddr, remoteAddr)
			}
			return c, err
		}
	}
	if conf.GetCertificate != nil {
		gc := conf.GetCertificate
		conf.GetCertificate = func(info *tls.ClientHelloInfo) (*tls.Certificate, error) {
			info.Conn = &conn{localAddr: localAddr, remoteAddr: remoteAddr}
			return gc(info)
		}
	}
}

func newCryptoSetup(
	connID protocol.ConnectionID,
	tp *wire.TransportParameters,
	rttStats *utils.RTTStats,
	tracer logging.ConnectionTracer,
	logger utils.Logger,
	perspective protocol.Perspective,
	version protocol.VersionNumber,
) *cryptoSetup {
	initialSealer, initialOpener := NewInitialAEAD(connID, perspective, version)
	if tracer != nil {
		tracer.UpdatedKeyFromTLS(protocol.EncryptionInitial, protocol.PerspectiveClient)
		tracer.UpdatedKeyFromTLS(protocol.EncryptionInitial, protocol.PerspectiveServer)
	}
	return &cryptoSetup{
		initialSealer: initialSealer,
		initialOpener: initialOpener,
		aead:          newUpdatableAEAD(rttStats, tracer, logger, version),
		events:        make([]Event, 0, 16),
		ourParams:     tp,
		rttStats:      rttStats,
		tracer:        tracer,
		logger:        logger,
		perspective:   perspective,
		version:       version,
	}
}

func (h *cryptoSetup) ChangeConnectionID(id protocol.ConnectionID) {
	initialSealer, initialOpener := NewInitialAEAD(id, h.perspective, h.version)
	h.initialSealer = initialSealer
	h.initialOpener = initialOpener
	if h.tracer != nil {
		h.tracer.UpdatedKeyFromTLS(protocol.EncryptionInitial, protocol.PerspectiveClient)
		h.tracer.UpdatedKeyFromTLS(protocol.EncryptionInitial, protocol.PerspectiveServer)
	}
}

func (h *cryptoSetup) SetLargest1RTTAcked(pn protocol.PacketNumber) error {
	return h.aead.SetLargestAcked(pn)
}

func (h *cryptoSetup) StartHandshake() error {
	err := h.conn.Start(context.WithValue(context.Background(), QUICVersionContextKey, h.version))
	if err != nil {
		return wrapError(err)
	}
	for {
		ev := h.conn.NextEvent()
		done, err := h.handleEvent(ev)
		if err != nil {
			return wrapError(err)
		}
		if done {
			break
		}
	}
	if h.perspective == protocol.PerspectiveClient {
		if h.zeroRTTSealer != nil && h.zeroRTTParameters != nil {
			h.logger.Debugf("Doing 0-RTT.")
			h.events = append(h.events, Event{Kind: EventRestoredTransportParameters, TransportParameters: h.zeroRTTParameters})
		} else {
			h.logger.Debugf("Not doing 0-RTT. Has sealer: %t, has params: %t", h.zeroRTTSealer != nil, h.zeroRTTParameters != nil)
		}
	}
	return nil
}

// Close closes the crypto setup.
// It aborts the handshake, if it is still running.
func (h *cryptoSetup) Close() error {
	return h.conn.Close()
}

// HandleMessage handles a TLS handshake message.
// It is called by the crypto streams when a new message is available.
func (h *cryptoSetup) HandleMessage(data []byte, encLevel protocol.EncryptionLevel) error {
	if err := h.handleMessage(data, encLevel); err != nil {
		return wrapError(err)
	}
	return nil
}

func (h *cryptoSetup) handleMessage(data []byte, encLevel protocol.EncryptionLevel) error {
	if err := h.conn.HandleData(qtls.ToTLSEncryptionLevel(encLevel), data); err != nil {
		return err
	}
	for {
		ev := h.conn.NextEvent()
		done, err := h.handleEvent(ev)
		if err != nil {
			return err
		}
		if done {
			return nil
		}
	}
}

func (h *cryptoSetup) handleEvent(ev qtls.QUICEvent) (done bool, err error) {
	switch ev.Kind {
	case qtls.QUICNoEvent:
		return true, nil
	case qtls.QUICSetReadSecret:
		h.SetReadKey(ev.Level, ev.Suite, ev.Data)
		return false, nil
	case qtls.QUICSetWriteSecret:
		h.SetWriteKey(ev.Level, ev.Suite, ev.Data)
		return false, nil
	case qtls.QUICTransportParameters:
		return false, h.handleTransportParameters(ev.Data)
	case qtls.QUICTransportParametersRequired:
		h.conn.SetTransportParameters(h.ourParams.Marshal(h.perspective))
		// [UQUIC] doesn't expect this and may fail
		return false, nil
	case qtls.QUICRejectedEarlyData:
		h.rejected0RTT()
		return false, nil
	case qtls.QUICWriteData:
		h.WriteRecord(ev.Level, ev.Data)
		return false, nil
	case qtls.QUICHandshakeDone:
		h.handshakeComplete()
		return false, nil
	default:
		return false, fmt.Errorf("unexpected event: %d", ev.Kind)
	}
}

func (h *cryptoSetup) NextEvent() Event {
	if len(h.events) == 0 {
		return Event{Kind: EventNoEvent}
	}
	ev := h.events[0]
	h.events = h.events[1:]
	return ev
}

func (h *cryptoSetup) handleTransportParameters(data []byte) error {
	var tp wire.TransportParameters
	if err := tp.Unmarshal(data, h.perspective.Opposite()); err != nil {
		return err
	}
	h.peerParams = &tp
	h.events = append(h.events, Event{Kind: EventReceivedTransportParameters, TransportParameters: h.peerParams})
	return nil
}

// must be called after receiving the transport parameters
func (h *cryptoSetup) marshalDataForSessionState() []byte {
	b := make([]byte, 0, 256)
	b = quicvarint.Append(b, clientSessionStateRevision)
	b = quicvarint.Append(b, uint64(h.rttStats.SmoothedRTT().Microseconds()))
	return h.peerParams.MarshalForSessionTicket(b)
}

func (h *cryptoSetup) handleDataFromSessionState(data []byte) {
	tp, err := h.handleDataFromSessionStateImpl(data)
	if err != nil {
		h.logger.Debugf("Restoring of transport parameters from session ticket failed: %s", err.Error())
		return
	}
	h.zeroRTTParameters = tp
}

func (h *cryptoSetup) handleDataFromSessionStateImpl(data []byte) (*wire.TransportParameters, error) {
	r := bytes.NewReader(data)
	ver, err := quicvarint.Read(r)
	if err != nil {
		return nil, err
	}
	if ver != clientSessionStateRevision {
		return nil, fmt.Errorf("mismatching version. Got %d, expected %d", ver, clientSessionStateRevision)
	}
	rtt, err := quicvarint.Read(r)
	if err != nil {
		return nil, err
	}
	h.rttStats.SetInitialRTT(time.Duration(rtt) * time.Microsecond)
	var tp wire.TransportParameters
	if err := tp.UnmarshalFromSessionTicket(r); err != nil {
		return nil, err
	}
	return &tp, nil
}

func (h *cryptoSetup) getDataForSessionTicket() []byte {
	return (&sessionTicket{
		Parameters: h.ourParams,
		RTT:        h.rttStats.SmoothedRTT(),
	}).Marshal()
}

// GetSessionTicket generates a new session ticket.
// Due to limitations in crypto/tls, it's only possible to generate a single session ticket per connection.
// It is only valid for the server.
func (h *cryptoSetup) GetSessionTicket() ([]byte, error) {
<<<<<<< HEAD
	if h.tlsConf.SessionTicketsDisabled {
		return nil, nil
	}
	if err := h.conn.SendSessionTicket(tls.QUICSessionTicketOptions{h.allow0RTT}); err != nil {
=======
	if err := qtls.SendSessionTicket(h.conn, h.allow0RTT); err != nil {
		// Session tickets might be disabled by tls.Config.SessionTicketsDisabled.
		// We can't check h.tlsConfig here, since the actual config might have been obtained from
		// the GetConfigForClient callback.
		// See https://github.com/golang/go/issues/62032.
		// Once that issue is resolved, this error assertion can be removed.
		if strings.Contains(err.Error(), "session ticket keys unavailable") {
			return nil, nil
		}
>>>>>>> 2797f85f
		return nil, err
	}
	ev := h.conn.NextEvent()
	if ev.Kind != qtls.QUICWriteData || ev.Level != qtls.QUICEncryptionLevelApplication {
		panic("crypto/tls bug: where's my session ticket?")
	}
	ticket := ev.Data
	if ev := h.conn.NextEvent(); ev.Kind != qtls.QUICNoEvent {
		panic("crypto/tls bug: why more than one ticket?")
	}
	return ticket, nil
}

// accept0RTT is called for the server when receiving the client's session ticket.
// It decides whether to accept 0-RTT.
func (h *cryptoSetup) accept0RTT(sessionTicketData []byte) bool {
	var t sessionTicket
	if err := t.Unmarshal(sessionTicketData); err != nil {
		h.logger.Debugf("Unmarshalling transport parameters from session ticket failed: %s", err.Error())
		return false
	}
	valid := h.ourParams.ValidFor0RTT(t.Parameters)
	if !valid {
		h.logger.Debugf("Transport parameters changed. Rejecting 0-RTT.")
		return false
	}
	if !h.allow0RTT {
		h.logger.Debugf("0-RTT not allowed. Rejecting 0-RTT.")
		return false
	}
	h.logger.Debugf("Accepting 0-RTT. Restoring RTT from session ticket: %s", t.RTT)
	h.rttStats.SetInitialRTT(t.RTT)
	return true
}

// rejected0RTT is called for the client when the server rejects 0-RTT.
func (h *cryptoSetup) rejected0RTT() {
	h.logger.Debugf("0-RTT was rejected. Dropping 0-RTT keys.")

	h.mutex.Lock()
	had0RTTKeys := h.zeroRTTSealer != nil
	h.zeroRTTSealer = nil
	h.mutex.Unlock()

	if had0RTTKeys {
		h.events = append(h.events, Event{Kind: EventDiscard0RTTKeys})
	}
}

func (h *cryptoSetup) SetReadKey(el qtls.QUICEncryptionLevel, suiteID uint16, trafficSecret []byte) {
	suite := getCipherSuite(suiteID)
	h.mutex.Lock()
	//nolint:exhaustive // The TLS stack doesn't export Initial keys.
	switch el {
	case qtls.QUICEncryptionLevelEarly:
		if h.perspective == protocol.PerspectiveClient {
			panic("Received 0-RTT read key for the client")
		}
		h.zeroRTTOpener = newLongHeaderOpener(
			createAEAD(suite, trafficSecret, h.version),
			newHeaderProtector(suite, trafficSecret, true, h.version),
		)
		h.used0RTT.Store(true)
		if h.logger.Debug() {
			h.logger.Debugf("Installed 0-RTT Read keys (using %s)", tls.CipherSuiteName(suite.ID))
		}
	case qtls.QUICEncryptionLevelHandshake:
		h.handshakeOpener = newLongHeaderOpener(
			createAEAD(suite, trafficSecret, h.version),
			newHeaderProtector(suite, trafficSecret, true, h.version),
		)
		if h.logger.Debug() {
			h.logger.Debugf("Installed Handshake Read keys (using %s)", tls.CipherSuiteName(suite.ID))
		}
	case qtls.QUICEncryptionLevelApplication:
		h.aead.SetReadKey(suite, trafficSecret)
		h.has1RTTOpener = true
		if h.logger.Debug() {
			h.logger.Debugf("Installed 1-RTT Read keys (using %s)", tls.CipherSuiteName(suite.ID))
		}
	default:
		panic("unexpected read encryption level")
	}
	h.mutex.Unlock()
	h.events = append(h.events, Event{Kind: EventReceivedReadKeys})
	if h.tracer != nil {
		h.tracer.UpdatedKeyFromTLS(qtls.FromTLSEncryptionLevel(el), h.perspective.Opposite())
	}
}

func (h *cryptoSetup) SetWriteKey(el qtls.QUICEncryptionLevel, suiteID uint16, trafficSecret []byte) {
	suite := getCipherSuite(suiteID)
	h.mutex.Lock()
	//nolint:exhaustive // The TLS stack doesn't export Initial keys.
	switch el {
	case qtls.QUICEncryptionLevelEarly:
		if h.perspective == protocol.PerspectiveServer {
			panic("Received 0-RTT write key for the server")
		}
		h.zeroRTTSealer = newLongHeaderSealer(
			createAEAD(suite, trafficSecret, h.version),
			newHeaderProtector(suite, trafficSecret, true, h.version),
		)
		h.mutex.Unlock()
		if h.logger.Debug() {
			h.logger.Debugf("Installed 0-RTT Write keys (using %s)", tls.CipherSuiteName(suite.ID))
		}
		if h.tracer != nil {
			h.tracer.UpdatedKeyFromTLS(protocol.Encryption0RTT, h.perspective)
		}
		// don't set used0RTT here. 0-RTT might still get rejected.
		return
	case qtls.QUICEncryptionLevelHandshake:
		h.handshakeSealer = newLongHeaderSealer(
			createAEAD(suite, trafficSecret, h.version),
			newHeaderProtector(suite, trafficSecret, true, h.version),
		)
		if h.logger.Debug() {
			h.logger.Debugf("Installed Handshake Write keys (using %s)", tls.CipherSuiteName(suite.ID))
		}
	case qtls.QUICEncryptionLevelApplication:
		h.aead.SetWriteKey(suite, trafficSecret)
		h.has1RTTSealer = true
		if h.logger.Debug() {
			h.logger.Debugf("Installed 1-RTT Write keys (using %s)", tls.CipherSuiteName(suite.ID))
		}
		if h.zeroRTTSealer != nil {
			// Once we receive handshake keys, we know that 0-RTT was not rejected.
			h.used0RTT.Store(true)
			h.zeroRTTSealer = nil
			h.logger.Debugf("Dropping 0-RTT keys.")
			if h.tracer != nil {
				h.tracer.DroppedEncryptionLevel(protocol.Encryption0RTT)
			}
		}
	default:
		panic("unexpected write encryption level")
	}
	h.mutex.Unlock()
	if h.tracer != nil {
		h.tracer.UpdatedKeyFromTLS(qtls.FromTLSEncryptionLevel(el), h.perspective)
	}
}

// WriteRecord is called when TLS writes data
func (h *cryptoSetup) WriteRecord(encLevel qtls.QUICEncryptionLevel, p []byte) {
	//nolint:exhaustive // handshake records can only be written for Initial and Handshake.
	switch encLevel {
	case qtls.QUICEncryptionLevelInitial:
		h.events = append(h.events, Event{Kind: EventWriteInitialData, Data: p})
	case qtls.QUICEncryptionLevelHandshake:
		h.events = append(h.events, Event{Kind: EventWriteHandshakeData, Data: p})
	case qtls.QUICEncryptionLevelApplication:
		panic("unexpected write")
	default:
		panic(fmt.Sprintf("unexpected write encryption level: %s", encLevel))
	}
}

func (h *cryptoSetup) DiscardInitialKeys() {
	h.mutex.Lock()
	dropped := h.initialOpener != nil
	h.initialOpener = nil
	h.initialSealer = nil
	h.mutex.Unlock()
	if dropped {
		h.logger.Debugf("Dropping Initial keys.")
	}
}

func (h *cryptoSetup) handshakeComplete() {
	h.handshakeCompleteTime = time.Now()
	h.events = append(h.events, Event{Kind: EventHandshakeComplete})
}

func (h *cryptoSetup) SetHandshakeConfirmed() {
	h.aead.SetHandshakeConfirmed()
	// drop Handshake keys
	var dropped bool
	h.mutex.Lock()
	if h.handshakeOpener != nil {
		h.handshakeOpener = nil
		h.handshakeSealer = nil
		dropped = true
	}
	h.mutex.Unlock()
	if dropped {
		h.logger.Debugf("Dropping Handshake keys.")
	}
}

func (h *cryptoSetup) GetInitialSealer() (LongHeaderSealer, error) {
	h.mutex.Lock()
	defer h.mutex.Unlock()

	if h.initialSealer == nil {
		return nil, ErrKeysDropped
	}
	return h.initialSealer, nil
}

func (h *cryptoSetup) Get0RTTSealer() (LongHeaderSealer, error) {
	h.mutex.Lock()
	defer h.mutex.Unlock()

	if h.zeroRTTSealer == nil {
		return nil, ErrKeysDropped
	}
	return h.zeroRTTSealer, nil
}

func (h *cryptoSetup) GetHandshakeSealer() (LongHeaderSealer, error) {
	h.mutex.Lock()
	defer h.mutex.Unlock()

	if h.handshakeSealer == nil {
		if h.initialSealer == nil {
			return nil, ErrKeysDropped
		}
		return nil, ErrKeysNotYetAvailable
	}
	return h.handshakeSealer, nil
}

func (h *cryptoSetup) Get1RTTSealer() (ShortHeaderSealer, error) {
	h.mutex.Lock()
	defer h.mutex.Unlock()

	if !h.has1RTTSealer {
		return nil, ErrKeysNotYetAvailable
	}
	return h.aead, nil
}

func (h *cryptoSetup) GetInitialOpener() (LongHeaderOpener, error) {
	h.mutex.Lock()
	defer h.mutex.Unlock()

	if h.initialOpener == nil {
		return nil, ErrKeysDropped
	}
	return h.initialOpener, nil
}

func (h *cryptoSetup) Get0RTTOpener() (LongHeaderOpener, error) {
	h.mutex.Lock()
	defer h.mutex.Unlock()

	if h.zeroRTTOpener == nil {
		if h.initialOpener != nil {
			return nil, ErrKeysNotYetAvailable
		}
		// if the initial opener is also not available, the keys were already dropped
		return nil, ErrKeysDropped
	}
	return h.zeroRTTOpener, nil
}

func (h *cryptoSetup) GetHandshakeOpener() (LongHeaderOpener, error) {
	h.mutex.Lock()
	defer h.mutex.Unlock()

	if h.handshakeOpener == nil {
		if h.initialOpener != nil {
			return nil, ErrKeysNotYetAvailable
		}
		// if the initial opener is also not available, the keys were already dropped
		return nil, ErrKeysDropped
	}
	return h.handshakeOpener, nil
}

func (h *cryptoSetup) Get1RTTOpener() (ShortHeaderOpener, error) {
	h.mutex.Lock()
	defer h.mutex.Unlock()

	if h.zeroRTTOpener != nil && time.Since(h.handshakeCompleteTime) > 3*h.rttStats.PTO(true) {
		h.zeroRTTOpener = nil
		h.logger.Debugf("Dropping 0-RTT keys.")
		if h.tracer != nil {
			h.tracer.DroppedEncryptionLevel(protocol.Encryption0RTT)
		}
	}

	if !h.has1RTTOpener {
		return nil, ErrKeysNotYetAvailable
	}
	return h.aead, nil
}

func (h *cryptoSetup) ConnectionState() ConnectionState {
	return ConnectionState{
		ConnectionState: h.conn.ConnectionState(),
		Used0RTT:        h.used0RTT.Load(),
	}
}

func wrapError(err error) error {
	// alert 80 is an internal error
	if alertErr := qtls.AlertError(0); errors.As(err, &alertErr) && alertErr != 80 {
		return qerr.NewLocalCryptoError(uint8(alertErr), err)
	}
	return &qerr.TransportError{ErrorCode: qerr.InternalError, ErrorMessage: err.Error()}
}<|MERGE_RESOLUTION|>--- conflicted
+++ resolved
@@ -359,12 +359,6 @@
 // Due to limitations in crypto/tls, it's only possible to generate a single session ticket per connection.
 // It is only valid for the server.
 func (h *cryptoSetup) GetSessionTicket() ([]byte, error) {
-<<<<<<< HEAD
-	if h.tlsConf.SessionTicketsDisabled {
-		return nil, nil
-	}
-	if err := h.conn.SendSessionTicket(tls.QUICSessionTicketOptions{h.allow0RTT}); err != nil {
-=======
 	if err := qtls.SendSessionTicket(h.conn, h.allow0RTT); err != nil {
 		// Session tickets might be disabled by tls.Config.SessionTicketsDisabled.
 		// We can't check h.tlsConfig here, since the actual config might have been obtained from
@@ -374,7 +368,6 @@
 		if strings.Contains(err.Error(), "session ticket keys unavailable") {
 			return nil, nil
 		}
->>>>>>> 2797f85f
 		return nil, err
 	}
 	ev := h.conn.NextEvent()
