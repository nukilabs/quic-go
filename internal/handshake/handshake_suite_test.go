package handshake

import (
	"encoding/hex"
	"strings"
	"testing"

<<<<<<< HEAD
	tls "github.com/refraction-networking/utls"

	"github.com/golang/mock/gomock"

=======
>>>>>>> 2797f85f
	. "github.com/onsi/ginkgo/v2"
	. "github.com/onsi/gomega"
	"go.uber.org/mock/gomock"
)

func TestHandshake(t *testing.T) {
	RegisterFailHandler(Fail)
	RunSpecs(t, "Handshake Suite")
}

var mockCtrl *gomock.Controller

var _ = BeforeEach(func() {
	mockCtrl = gomock.NewController(GinkgoT())
})

var _ = AfterEach(func() {
	mockCtrl.Finish()
})

func splitHexString(s string) (slice []byte) {
	for _, ss := range strings.Split(s, " ") {
		if ss[0:2] == "0x" {
			ss = ss[2:]
		}
		d, err := hex.DecodeString(ss)
		ExpectWithOffset(1, err).ToNot(HaveOccurred())
		slice = append(slice, d...)
	}
	return
}

var cipherSuites = []*cipherSuite{
	getCipherSuite(tls.TLS_AES_128_GCM_SHA256),
	getCipherSuite(tls.TLS_AES_256_GCM_SHA384),
	getCipherSuite(tls.TLS_CHACHA20_POLY1305_SHA256),
}<|MERGE_RESOLUTION|>--- conflicted
+++ resolved
@@ -5,13 +5,8 @@
 	"strings"
 	"testing"
 
-<<<<<<< HEAD
 	tls "github.com/refraction-networking/utls"
 
-	"github.com/golang/mock/gomock"
-
-=======
->>>>>>> 2797f85f
 	. "github.com/onsi/ginkgo/v2"
 	. "github.com/onsi/gomega"
 	"go.uber.org/mock/gomock"
