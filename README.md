# <div> <img style="vertical-align:middle" src="docs/uQUIC_nopadding.png" alt="drawing" width="300"/> <span style="vertical-align:middle">uQUIC</span> </div>

[![Go Build Status](https://github.com/refraction-networking/uquic/actions/workflows/go_build.yml/badge.svg?branch=master)](https://github.com/refraction-networking/uquic/actions/workflows/go_build.yml)
[![Ginkgo Test Status](https://github.com/refraction-networking/uquic/actions/workflows/ginkgo_test.yml/badge.svg?branch=master)](https://github.com/refraction-networking/uquic/actions/workflows/ginkgo_test.yml)
[![godoc](https://img.shields.io/badge/godoc-reference-blue.svg)](https://godoc.org/github.com/refraction-networking/uquic)
---
uQUIC is a fork of [quic-go](https://github.com/quic-go/quic-go), which provides Initial Packet fingerprinting resistance and other features. While the handshake is still performed by quic-go, this library provides interface to customize the unencrypted Initial Packet which may reveal fingerprint-able information. 

Golang 1.20+ is required.

If you have any questions, bug reports or contributions, you are welcome to publish those on GitHub. You may also reach out to one of the maintainers via gaukas.wang@colorado.edu.

Development is still in progress and we welcome any contributions adding new features or fixing extant bugs.

# Disclaimer
This repository belongs to a large research project on how to fingerprint QUIC clients and how to mitigate such fingerprinting. We do not encourage any malicious use of this project's output, including this repository, [uTLS](https://github.com/refraction-networking/utls), and [clienthellod](https://github.com/gaukas/clienthellod).

Our research paper is still yet to be published and therefore this repository is neither ready for production use nor peer-reviewed. And the scope of our research is limited that such mimicry backed by this library MAY NOT be realisticly indistinguishable from the real QUIC clients being mimicked, and some misuses of this library MAY lead to easier fingerprinting against the mimic. We welcome any contributions to improve the realism of the mimicry, as well as expanding the scope of this project. 

For anyone intending to use this library for censorship circumvention, please be sure to understand the risks and limitations of this library. 

If you are interested in our research, please stay tuned for our paper.

# Development in Progress
## Development Roadmap
- [ ] Customize Initial Packet 
	- [x] QUIC Header 
	- [x] QUIC Frame (~~[#3](https://github.com/refraction-networking/uquic/issues/3)~~)
		- [x] QUIC Crypto Frame
		- [x] QUIC Padding Frame
		- [x] QUIC Ping Frame
		- [ ] QUIC ACK Frame (on hold)
	- [x] TLS ClientHello Message (by [uTLS](https://github.com/refraction-networking/utls))
		- [x] QUIC Transport Parameters (in a uTLS extension)
- [ ] Customize Initial ACK behavior ([#1](https://github.com/refraction-networking/uquic/issues/1), [quic-go#4007](https://github.com/quic-go/quic-go/issues/4007))
- [ ] Customize Initial Retry behavior ([#2](https://github.com/refraction-networking/uquic/issues/2))
- [ ] Add preset QUIC parrots
	- [x] Google Chrome parrot (call for parrots w/ `Token/PSK`)
	- [x] Mozilla Firefox parrot (call for parrots w/ `Token/PSK`)
	- [ ] Apple Safari parrot
	- [ ] Microsoft Edge parrot

# Features
## Initial Packet fingerprinting resistance
uQUIC provides a mechanism to customize the Initial Packet, which is unencrypted and is almost unique to every QUIC client implementation. We provide an interface to customize the Initial Packet and makes the fingerprinting of QUIC clients harder.

### Build a QUIC Spec
A QUIC Spec sets parameters and policies for uQUIC in establishing a QUIC connection. 

See `u_parrot.go` for examples of building a QUIC Spec (parrot).

### Use a preset QUIC Spec
We provide a few preset QUIC Specs (parrots) for popular QUIC clients in `u_parrot.go`.

To use one, simple invoke `QUICID2Spec(id)`. See below for a complete example of using a preset QUIC Spec in an HTTP3 client.

```go
package main

import (
	"bytes"
	"fmt"
	"io"
	"log"
	"net/http"

	tls "github.com/refraction-networking/utls"

	quic "github.com/refraction-networking/uquic"
	"github.com/refraction-networking/uquic/http3"
)

func main() {
	roundTripper := &http3.RoundTripper{
		TLSClientConfig: &tls.Config{},
		QuicConfig:      &quic.Config{},
	}

	quicSpec, err := quic.QUICID2Spec(quic.QUICFirefox_116)
	// quicSpec, err := quic.QUICID2Spec(quic.QUICChrome_115)
	if err != nil {
		log.Fatal(err)
	}

	uRoundTripper := http3.GetURoundTripper(
		roundTripper,
		&quicSpec,
		// getCRQUICSpec(),
		nil,
	)
	defer uRoundTripper.Close()

	h3client := &http.Client{
		Transport: uRoundTripper,
	}

	addr := "https://quic.tlsfingerprint.io/qfp/?beautify=true"

	rsp, err := h3client.Get(addr)
	if err != nil {
		log.Fatal(err)
	}
	fmt.Printf("Got response for %s: %#v", addr, rsp)

	body := &bytes.Buffer{}
	_, err = io.Copy(body, rsp.Body)
	if err != nil {
		log.Fatal(err)
	}
	fmt.Printf("Response Body: %s", body.Bytes())
}
<<<<<<< HEAD
```
=======
```

## Projects using quic-go

| Project                                                   | Description                                                                                                                                                       | Stars                                                                                               |
| --------------------------------------------------------- | ----------------------------------------------------------------------------------------------------------------------------------------------------------------- | --------------------------------------------------------------------------------------------------- |
| [AdGuardHome](https://github.com/AdguardTeam/AdGuardHome) | Free and open source, powerful network-wide ads & trackers blocking DNS server.                                                                                   | ![GitHub Repo stars](https://img.shields.io/github/stars/AdguardTeam/AdGuardHome?style=flat-square) |
| [algernon](https://github.com/xyproto/algernon)           | Small self-contained pure-Go web server with Lua, Markdown, HTTP/2, QUIC, Redis and PostgreSQL support                                                            | ![GitHub Repo stars](https://img.shields.io/github/stars/xyproto/algernon?style=flat-square)        |
| [caddy](https://github.com/caddyserver/caddy/)            | Fast, multi-platform web server with automatic HTTPS                                                                                                              | ![GitHub Repo stars](https://img.shields.io/github/stars/caddyserver/caddy?style=flat-square)       |
| [cloudflared](https://github.com/cloudflare/cloudflared)  | A tunneling daemon that proxies traffic from the Cloudflare network to your origins                                                                               | ![GitHub Repo stars](https://img.shields.io/github/stars/cloudflare/cloudflared?style=flat-square)  |
| [go-libp2p](https://github.com/libp2p/go-libp2p)          | libp2p implementation in Go, powering [Kubo](https://github.com/ipfs/kubo) (IPFS) and [Lotus](https://github.com/filecoin-project/lotus) (Filecoin), among others | ![GitHub Repo stars](https://img.shields.io/github/stars/libp2p/go-libp2p?style=flat-square)        |
| [Hysteria](https://github.com/apernet/hysteria)           | A powerful, lightning fast and censorship resistant proxy                                                                                                         | ![GitHub Repo stars](https://img.shields.io/github/stars/apernet/hysteria?style=flat-square)        |
| [Mercure](https://github.com/dunglas/mercure)             | An open, easy, fast, reliable and battery-efficient solution for real-time communications                                                                         | ![GitHub Repo stars](https://img.shields.io/github/stars/dunglas/mercure?style=flat-square)         |
| [OONI Probe](https://github.com/ooni/probe-cli)           | Next generation OONI Probe. Library and CLI tool.                                                                                                                 | ![GitHub Repo stars](https://img.shields.io/github/stars/ooni/probe-cli?style=flat-square)          |
| [syncthing](https://github.com/syncthing/syncthing/)      | Open Source Continuous File Synchronization                                                                                                                       | ![GitHub Repo stars](https://img.shields.io/github/stars/syncthing/syncthing?style=flat-square)     |
| [traefik](https://github.com/traefik/traefik)             | The Cloud Native Application Proxy                                                                                                                                | ![GitHub Repo stars](https://img.shields.io/github/stars/traefik/traefik?style=flat-square)         |
| [v2ray-core](https://github.com/v2fly/v2ray-core)         | A platform for building proxies to bypass network restrictions                                                                                                    | ![GitHub Repo stars](https://img.shields.io/github/stars/v2fly/v2ray-core?style=flat-square)        |
| [YoMo](https://github.com/yomorun/yomo)                   | Streaming Serverless Framework for Geo-distributed System                                                                                                         | ![GitHub Repo stars](https://img.shields.io/github/stars/yomorun/yomo?style=flat-square)            |

If you'd like to see your project added to this list, please send us a PR.

## Release Policy

quic-go always aims to support the latest two Go releases.

### Dependency on forked crypto/tls

Since the standard library didn't provide any QUIC APIs before the Go 1.21 release, we had to fork crypto/tls to add the required APIs ourselves: [qtls for Go 1.20](https://github.com/quic-go/qtls-go1-20).
This had led to a lot of pain in the Go ecosystem, and we're happy that we can rely on Go 1.21 going forward.

## Contributing

We are always happy to welcome new contributors! We have a number of self-contained issues that are suitable for first-time contributors, they are tagged with [help wanted](https://github.com/quic-go/quic-go/issues?q=is%3Aissue+is%3Aopen+label%3A%22help+wanted%22). If you have any questions, please feel free to reach out by opening an issue or leaving a comment.
>>>>>>> 2b290742
<|MERGE_RESOLUTION|>--- conflicted
+++ resolved
@@ -4,7 +4,7 @@
 [![Ginkgo Test Status](https://github.com/refraction-networking/uquic/actions/workflows/ginkgo_test.yml/badge.svg?branch=master)](https://github.com/refraction-networking/uquic/actions/workflows/ginkgo_test.yml)
 [![godoc](https://img.shields.io/badge/godoc-reference-blue.svg)](https://godoc.org/github.com/refraction-networking/uquic)
 ---
-uQUIC is a fork of [quic-go](https://github.com/quic-go/quic-go), which provides Initial Packet fingerprinting resistance and other features. While the handshake is still performed by quic-go, this library provides interface to customize the unencrypted Initial Packet which may reveal fingerprint-able information. 
+uQUIC is a fork of [quic-go](https://github.com/refraction-networking/uquic), which provides Initial Packet fingerprinting resistance and other features. While the handshake is still performed by quic-go, this library provides interface to customize the unencrypted Initial Packet which may reveal fingerprint-able information. 
 
 Golang 1.20+ is required.
 
@@ -32,7 +32,7 @@
 		- [ ] QUIC ACK Frame (on hold)
 	- [x] TLS ClientHello Message (by [uTLS](https://github.com/refraction-networking/utls))
 		- [x] QUIC Transport Parameters (in a uTLS extension)
-- [ ] Customize Initial ACK behavior ([#1](https://github.com/refraction-networking/uquic/issues/1), [quic-go#4007](https://github.com/quic-go/quic-go/issues/4007))
+- [ ] Customize Initial ACK behavior ([#1](https://github.com/refraction-networking/uquic/issues/1), [quic-go#4007](https://github.com/refraction-networking/uquic/issues/4007))
 - [ ] Customize Initial Retry behavior ([#2](https://github.com/refraction-networking/uquic/issues/2))
 - [ ] Add preset QUIC parrots
 	- [x] Google Chrome parrot (call for parrots w/ `Token/PSK`)
@@ -109,40 +109,4 @@
 	}
 	fmt.Printf("Response Body: %s", body.Bytes())
 }
-<<<<<<< HEAD
-```
-=======
-```
-
-## Projects using quic-go
-
-| Project                                                   | Description                                                                                                                                                       | Stars                                                                                               |
-| --------------------------------------------------------- | ----------------------------------------------------------------------------------------------------------------------------------------------------------------- | --------------------------------------------------------------------------------------------------- |
-| [AdGuardHome](https://github.com/AdguardTeam/AdGuardHome) | Free and open source, powerful network-wide ads & trackers blocking DNS server.                                                                                   | ![GitHub Repo stars](https://img.shields.io/github/stars/AdguardTeam/AdGuardHome?style=flat-square) |
-| [algernon](https://github.com/xyproto/algernon)           | Small self-contained pure-Go web server with Lua, Markdown, HTTP/2, QUIC, Redis and PostgreSQL support                                                            | ![GitHub Repo stars](https://img.shields.io/github/stars/xyproto/algernon?style=flat-square)        |
-| [caddy](https://github.com/caddyserver/caddy/)            | Fast, multi-platform web server with automatic HTTPS                                                                                                              | ![GitHub Repo stars](https://img.shields.io/github/stars/caddyserver/caddy?style=flat-square)       |
-| [cloudflared](https://github.com/cloudflare/cloudflared)  | A tunneling daemon that proxies traffic from the Cloudflare network to your origins                                                                               | ![GitHub Repo stars](https://img.shields.io/github/stars/cloudflare/cloudflared?style=flat-square)  |
-| [go-libp2p](https://github.com/libp2p/go-libp2p)          | libp2p implementation in Go, powering [Kubo](https://github.com/ipfs/kubo) (IPFS) and [Lotus](https://github.com/filecoin-project/lotus) (Filecoin), among others | ![GitHub Repo stars](https://img.shields.io/github/stars/libp2p/go-libp2p?style=flat-square)        |
-| [Hysteria](https://github.com/apernet/hysteria)           | A powerful, lightning fast and censorship resistant proxy                                                                                                         | ![GitHub Repo stars](https://img.shields.io/github/stars/apernet/hysteria?style=flat-square)        |
-| [Mercure](https://github.com/dunglas/mercure)             | An open, easy, fast, reliable and battery-efficient solution for real-time communications                                                                         | ![GitHub Repo stars](https://img.shields.io/github/stars/dunglas/mercure?style=flat-square)         |
-| [OONI Probe](https://github.com/ooni/probe-cli)           | Next generation OONI Probe. Library and CLI tool.                                                                                                                 | ![GitHub Repo stars](https://img.shields.io/github/stars/ooni/probe-cli?style=flat-square)          |
-| [syncthing](https://github.com/syncthing/syncthing/)      | Open Source Continuous File Synchronization                                                                                                                       | ![GitHub Repo stars](https://img.shields.io/github/stars/syncthing/syncthing?style=flat-square)     |
-| [traefik](https://github.com/traefik/traefik)             | The Cloud Native Application Proxy                                                                                                                                | ![GitHub Repo stars](https://img.shields.io/github/stars/traefik/traefik?style=flat-square)         |
-| [v2ray-core](https://github.com/v2fly/v2ray-core)         | A platform for building proxies to bypass network restrictions                                                                                                    | ![GitHub Repo stars](https://img.shields.io/github/stars/v2fly/v2ray-core?style=flat-square)        |
-| [YoMo](https://github.com/yomorun/yomo)                   | Streaming Serverless Framework for Geo-distributed System                                                                                                         | ![GitHub Repo stars](https://img.shields.io/github/stars/yomorun/yomo?style=flat-square)            |
-
-If you'd like to see your project added to this list, please send us a PR.
-
-## Release Policy
-
-quic-go always aims to support the latest two Go releases.
-
-### Dependency on forked crypto/tls
-
-Since the standard library didn't provide any QUIC APIs before the Go 1.21 release, we had to fork crypto/tls to add the required APIs ourselves: [qtls for Go 1.20](https://github.com/quic-go/qtls-go1-20).
-This had led to a lot of pain in the Go ecosystem, and we're happy that we can rely on Go 1.21 going forward.
-
-## Contributing
-
-We are always happy to welcome new contributors! We have a number of self-contained issues that are suitable for first-time contributors, they are tagged with [help wanted](https://github.com/quic-go/quic-go/issues?q=is%3Aissue+is%3Aopen+label%3A%22help+wanted%22). If you have any questions, please feel free to reach out by opening an issue or leaving a comment.
->>>>>>> 2b290742
+```